# Mac stuff
.DS_Store

# Windows stufff
Thumbs.db

# Rust compiler output
/target

# Visual Studio Code editor files
/.vscode

# Emulator files
/rom
/floppy
/hdd
/dumps
<<<<<<< HEAD
/traces
/builds

*.pcm
*.cfg
marty.toml
=======
/builds
/traces
marty.toml
*.pcm
*.cfg
>>>>>>> d3b927c3
*.log


# Assembly stuff
/asm<|MERGE_RESOLUTION|>--- conflicted
+++ resolved
@@ -15,20 +15,11 @@
 /floppy
 /hdd
 /dumps
-<<<<<<< HEAD
-/traces
-/builds
-
-*.pcm
-*.cfg
-marty.toml
-=======
 /builds
 /traces
 marty.toml
 *.pcm
 *.cfg
->>>>>>> d3b927c3
 *.log
 
 
